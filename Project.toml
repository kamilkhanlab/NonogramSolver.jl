--- conflicted
+++ resolved
@@ -8,11 +8,8 @@
 JuMP = "4076af6c-e467-56ae-b986-b466b2749572"
 
 [compat]
-<<<<<<< HEAD
 JuMP = "1"
-=======
 GLPK = "1"
->>>>>>> 276e7f4c
 julia = "1.9"
 
 [extras]
